--- conflicted
+++ resolved
@@ -96,7 +96,7 @@
     GlobalWorkerOptions.workerSrc = workerSrc;
     pdfLoadingTaskRef.current = getDocument(document);
     pdfLoadingTaskRef.current.onProgress = (progress: OnProgressParameters) => {
-      setLoadingProgress(progress);
+      setLoadingProgress(progress.loaded >= progress.total ? null : progress);
     };
 
     pdfLoadingTaskRef.current.promise
@@ -113,13 +113,6 @@
         setLoadingProgress(null);
       });
 
-<<<<<<< HEAD
-    pdfLoadingTask.onProgress = (progress: OnProgressParameters) => {
-      setLoadingProgress(progress.loaded >= progress.total ? null : progress);
-    };
-
-=======
->>>>>>> 6d9fdbd6
     return () => {
       if (pdfLoadingTaskRef.current) {
         pdfLoadingTaskRef.current.destroy();
